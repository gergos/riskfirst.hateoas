# riskfirst.hateos
HATEOS done right for aspnetcore web api projects
a simple change
<<<<<<< HEAD
some test change
=======
blah2
>>>>>>> dee3895d
<|MERGE_RESOLUTION|>--- conflicted
+++ resolved
@@ -1,8 +1,5 @@
 # riskfirst.hateos
 HATEOS done right for aspnetcore web api projects
 a simple change
-<<<<<<< HEAD
 some test change
-=======
-blah2
->>>>>>> dee3895d
+blah2